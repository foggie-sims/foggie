--- conflicted
+++ resolved
@@ -5,14 +5,9 @@
     ## find closest output, modulo not updating before printout
     #print("inside get_refine_box", zsnap)
     diff = track['col1'] - zsnap
-<<<<<<< HEAD
-    this_loc = track[np.where(diff == np.min(diff[np.where(diff > 1.e-6)]))]
-    # this_loc = track[np.where(diff == np.min(diff))]
-=======
 
     this_loc = track[np.where(diff == np.min(diff[np.where(diff > 1.e-6)]))]
     #this_loc = track[np.where(diff == np.min(diff))]
->>>>>>> 3f5fdea3
     print("using this loc:", this_loc)
     x_left = this_loc['col2'][0]
     y_left = this_loc['col3'][0]
