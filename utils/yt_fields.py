--- conflicted
+++ resolved
@@ -30,10 +30,7 @@
 def _stars(pfilter, data):
     """Filter star particles
     To use: yt.add_particle_filter("stars",function=_stars, filtered_type='all',requires=["particle_type"])"""
-<<<<<<< HEAD
-=======
 
->>>>>>> 757f0f52
     return data[(pfilter.filtered_type, "particle_type")] == 2
 
 
@@ -41,8 +38,6 @@
     """Filter dark matter particles
     To use: yt.add_particle_filter("darkmatter",function=_darkmatter, filtered_type='all',requires=["particle_type"])"""
     return data[(pfilter.filtered_type, "particle_type")] == 4
-
-<<<<<<< HEAD
 
 def filter_particles():
     """Run the particle filter"""
@@ -64,9 +59,8 @@
 
 
 
-=======
+
 def _cooling_criteria(field,data):
     """adds cooling criteria field
     to use: yt.add_field(("gas","cooling_criteria"),function=_cooling_criteria,units=None)"""
     return -1*data['cooling_time'] / ((data['dx']/data['sound_speed']).in_units('s'))
->>>>>>> 757f0f52
