""" a module for datashader renders of phase diagrams"""
from functools import partial
import datashader as dshader
from datashader.utils import export_image
import datashader.transfer_functions as tf
import pandas as pd
import matplotlib.cm as cm
import datetime
import matplotlib.pyplot as plt
import matplotlib.image as mpimg
import foggie.utils.prep_dataframe as prep_dataframe 
import matplotlib as mpl
from matplotlib.gridspec import GridSpec
mpl.rcParams['font.family'] = 'stixgeneral'
mpl.rcParams.update({'font.size': 14})

import yt
import trident
import numpy as np
from astropy.table import Table

import os
os.sys.path.insert(0, os.environ['FOGGIE_REPO'])
import cmap_utils as cmaps

from get_refine_box import get_refine_box as grb
from get_halo_center import get_halo_center
from consistency import ion_frac_color_key, new_phase_color_key, \
        new_metals_color_key, axes_label_dict, logfields, new_categorize_by_temp, \
        new_categorize_by_metals, categorize_by_fraction

def prep_dataset(fname, trackfile, ion_list=['H I'], region='trackbox'):
    """prepares the dataset for rendering by extracting box or sphere"""
    data_set = yt.load(fname)

    trident.add_ion_fields(data_set, ions=ion_list)
    for ion in ion_list:
        print("prep_dataset: Added ion "+ion+" into the dataset.")

    track = Table.read(trackfile, format='ascii')
    track.sort('col1')
    refine_box, refine_box_center, refine_width = \
            grb(data_set, data_set.current_redshift, track)
    print('prep_dataset: Refine box corners: ', refine_box)
    print('prep_dataset:             center: ', refine_box_center)

    if region == 'trackbox':
        all_data = refine_box
    elif region == 'sphere':
        sph = data_set.sphere(center=refine_box_center, radius=(500, 'kpc'))
        all_data = sph
    else:
        print("prep_dataset: your region is invalid!")

    halo_center, halo_vcenter = get_halo_center(data_set, refine_box_center, \
                                        units = 'physical')

<<<<<<< HEAD
    #halo_center, halo_vcenter = 0.0, 0.0 
=======
    return all_data, refine_box, refine_width, halo_center, halo_vcenter

def scale_lvec(lvec):
    lvec[lvec > 0.] = (np.log10(lvec[lvec > 0.]) - 25.) / 8.
    lvec[lvec < 0.] = (-1. * np.log10(-1.*lvec[lvec < 0.]) + 25.) / 8.
    return lvec

def prep_dataframe(all_data, refine_box, refine_width, field1, field2, \
                        halo_center, halo_vcenter):
    """ add fields to the dataset, create dataframe for rendering
        The enzo fields x, y, z, temperature, density, cell_vol, cell_mass,
        and metallicity will always be included, others will be included
        if they are requested as fields. """

    # obtain fields that we'll use no matter what the input fields.
    density = all_data['density']
    cell_mass = all_data['cell_volume'].in_units('kpc**3') * density.in_units('Msun / kpc**3')
    cell_size = np.array(all_data["cell_volume"].in_units('kpc**3'))**(1./3.)

    x = (all_data['x'].in_units('kpc')).ndarray_view()
    y = (all_data['y'].in_units('kpc')).ndarray_view()
    z = (all_data['z'].in_units('kpc')).ndarray_view()

    x = x + cell_size * (np.random.rand(np.size(cell_size)) * 2. - 1.)
    y = y + cell_size * (np.random.rand(np.size(cell_size)) * 2. - 1.)
    z = z + cell_size * (np.random.rand(np.size(cell_size)) * 2. - 1.)
    halo_center = np.array(halo_center) - np.array([np.min(x), np.min(y), np.min(z)])
    x = x - np.min(x)
    y = y - np.min(y)
    z = z - np.min(z)
    radius = ((x-halo_center[0])**2 + (y-halo_center[1])**2 + (z-halo_center[2])**2 )**0.5

    density = np.log10(density)
    temperature = np.log10(all_data['temperature'])
    mass = np.log10(cell_mass)
    phase = new_categorize_by_temp(temperature)
    metal = new_categorize_by_metals(all_data['metallicity'])
    frac = categorize_by_fraction(all_data['O_p5_ion_fraction'], all_data['temperature'])

    # build data_frame with mandatory fields
    data_frame = pd.DataFrame({'x':x, 'y':y, 'z':z, 'temperature':temperature, \
                               'density':density, 'cell_mass': mass, 'radius':radius, \
                               'phase':phase, 'metal':metal, 'frac':frac})
    data_frame.phase = data_frame.phase.astype('category')
    data_frame.metal = data_frame.metal.astype('category')
    data_frame.frac  = data_frame.frac.astype('category')
    print('there are ', len(data_frame['x']), ' cells in this region')

    relative_velocity = ( (all_data['x-velocity'].in_units('km/s')-halo_vcenter[0])**2 \
                        + (all_data['y-velocity'].in_units('km/s')-halo_vcenter[1])**2 \
                        + (all_data['z-velocity'].in_units('km/s')-halo_vcenter[2])**2 )**0.5
    data_frame['relative_velocity'] = relative_velocity

    print("you have requested fields ", field1, field2)

    if field1 not in data_frame.columns:    #  add those two fields
        print("Did not find field 1 = "+field1+" in the dataframe, will add it.")
        if field1 in logfields:
            print("Field 1, "+field1+" is a log field.")
            data_frame[field1] = np.log10(all_data[field1])
        else:
            data_frame[field1] = all_data[field1]
            if ('vel' in field1): data_frame[field1] = all_data[field1].in_units('km/s')
    if field2 not in data_frame.columns:
        print("Did not find field 2 = "+field2+" in the dataframe, will add it.")
        if field2 in logfields:
            print("Field 2, "+field2+" is a log field.")
            data_frame[field2] = np.log10(all_data[field2])
        else:
            data_frame[field2] = all_data[field2]
            if ('vel' in field2): data_frame[field2] = all_data[field2].in_units('km/s')

    return data_frame
>>>>>>> ded05340

    return all_data, refine_box, refine_width, halo_center, halo_vcenter

def wrap_axes(filename, field1, field2, colorcode, ranges):
    """intended to be run after render_image, take the image and wraps it in
        axes using matplotlib and so offering full customization."""

    img = mpimg.imread(filename+'.png')
    print('IMG', np.shape(img[:,:,0:3]))
    fig = plt.figure(figsize=(8,8),dpi=300)

    ax = fig.add_axes([0.13, 0.18, 0.85, 0.81])
    ax.imshow(np.flip(img[:,:,0:3],0), alpha=1.)


    for item in ([ax.title, ax.xaxis.label, ax.yaxis.label] +
                 ax.get_xticklabels() + ax.get_yticklabels()):
        item.set_fontsize(12)
    
    xstep = 1
    x_max = ranges[0][1]
    x_min = ranges[0][0]
    if (x_max > 10.): xstep = 10
    if (x_max > 100.): xstep = 100
    xtext = ax.set_xlabel(axes_label_dict[field1], fontsize=24)
    ax.set_xticks(np.arange((x_max - x_min) + 1., step=xstep) * 1000. / (x_max - x_min))
    ax.set_xticklabels([ str(int(s)) for s in \
        np.arange((x_max - x_min) + 1., step=xstep) +  x_min ], fontsize=22)

    ystep = 1
    y_max = ranges[1][1]
    y_min = ranges[1][0]
    if (y_max > 10.): ystep = 10
    if (y_max > 100.): ystep = 100
    ytext = ax.set_ylabel(axes_label_dict[field2], fontsize=24)
    ax.set_yticks(np.arange((y_max - y_min) + 1., step=ystep) * 1000. / (y_max - y_min))
    ax.set_yticklabels([ str(int(s)) for s in \
        np.arange((y_max - y_min) + 1., step=ystep) + y_min], fontsize=22)

    #ax2 = fig.add_axes([0.7, 0.91, 0.25, 0.06])
    #phase_cmap, metal_cmap = cmaps.create_foggie_cmap()

    #if 'phase' in colorcode:
    #    ax2.imshow(np.flip(phase_cmap.to_pil(), 1))
    #    ax2.set_xticks([100,350,600])
    #    ax2.set_xticklabels(['4','5','6',' '],fontsize=11)
    #    ax2.text(230, 150, 'log T [K]',fontsize=13)
    #elif 'metal' in colorcode:
    #    ax2.imshow(np.flip(metal_cmap.to_pil(), 1))
    #    ax2.set_xticks([0, 400, 800])
    #    ax2.set_xticklabels(['-4', '-2', '0'])
    #    ax2.set_xlabel('log Z',fontsize=13)

    #ax2.spines["top"].set_color('white')
    #ax2.spines["bottom"].set_color('white')
    #ax2.spines["left"].set_color('white')
    #ax2.spines["right"].set_color('white')
    #ax2.set_ylim(60, 180)
    #ax2.set_xlim(-10, 800)
    #ax2.set_yticklabels([])
    #ax2.set_yticks([])

    plt.savefig(filename)

def render_image(frame, field1, field2, count_cat, x_range, y_range, filename):
    """ renders density and temperature 'Phase' with linear aggregation"""

    export = partial(export_image, background='white', export_path="./")
    cvs = dshader.Canvas(plot_width=1000, plot_height=1000,
                         x_range=x_range, y_range=y_range)
    print("count_cat: ", count_cat)
    agg = cvs.points(frame, field1, field2, dshader.count_cat(count_cat))

    if 'frac' in count_cat:
        color_key = ion_frac_color_key
    elif 'phase' in count_cat:
        color_key = new_phase_color_key
    elif 'metal' in count_cat:
        color_key = new_metals_color_key

    img = tf.shade(agg, color_key=color_key, how='linear',min_alpha=230)
    export(img, filename)
    return img

def simple_plot(fname, trackfile, field1, field2, colorcode, ranges, outfile):
    """This function makes a simple plot with two dataset fields plotted against
        one another. The color coding is given by variable 'colorcode'
        which can be phase, metal, or an ionization fraction"""

    all_data, refine_box, refine_width, halo_center, halo_vcenter = \
        prep_dataset(fname, trackfile, ion_list=['H I', 'C IV', 'Si IV', 'O VI'], 
        region='trackbox')

    data_frame = prep_dataframe.prep_dataframe(all_data, field1, field2, colorcode, \
                        halo_center = halo_center, halo_vcenter=halo_vcenter)

    image = render_image(data_frame, field1, field2, colorcode, *ranges, outfile)

    wrap_axes(outfile, field1, field2, colorcode, ranges)
    return data_frame

















# code below here is in storage for later use in building rorating movies.

def cart2pol(x, y):
    return np.sqrt(x**2 + y**2), np.arctan2(y, x)

def pol2cart(rho, phi):
    return rho * np.cos(phi), rho * np.sin(phi)

def rotate_box(fname, trackfile, x1, y1, x2, y2):
    """ not yet functional"""

    print("NEED TO DO VARIABLE NORMALIZATION HERE SINCE IT IS NOT DONE ANYWEHRE ELSE NOW")
    all_data, refine_box, refine_width = \
        prep_dataset(fname, trackfile, ion_list=['H I', 'C IV', 'Si IV', 'O VI'],
                     region='sphere')

    data_frame = prep_dataframe(all_data, refine_box, refine_width)

    phase = ((-1.1, 1.1), (-1.1, 1.1))
    proj = ((-3.1, 3.1), (-3.1, 3.1))

    # this function rotates from x/y plane to density / y
    for ii in np.arange(100):
        x_center, d_center = 0.5, 0.5
        rr, phi = cart2pol(data_frame['x'] - x_center, data_frame['dens'] - d_center)
        xxxx, yyyy = pol2cart(rr, phi - np.pi / 2. / 100.)
        data_frame.x = xxxx+x_center
        data_frame.dens = yyyy+d_center
        render_image(data_frame, 'x', 'y', 'phase', *phase, 'RD0020_phase'+str(1000+ii))
        print(ii)

    # now start with dens / y and gradually turn y into temperature
    for ii in np.arange(100):
        y_center, t_center = 0.5, 0.5
        rr, phi = cart2pol(data_frame['y'] - y_center, data_frame['temperature'] - t_center)
        xxxx, yyyy = pol2cart(rr, phi - np.pi / 2. / 100.)
        data_frame.y = xxxx+y_center
        data_frame.temperature = yyyy+t_center
        render_image(data_frame, 'x', 'y', 'phase', *phase, 'RD0020_phase'+str(2000+ii))
        print(ii)<|MERGE_RESOLUTION|>--- conflicted
+++ resolved
@@ -26,8 +26,7 @@
 from get_refine_box import get_refine_box as grb
 from get_halo_center import get_halo_center
 from consistency import ion_frac_color_key, new_phase_color_key, \
-        new_metals_color_key, axes_label_dict, logfields, new_categorize_by_temp, \
-        new_categorize_by_metals, categorize_by_fraction
+        new_metals_color_key, axes_label_dict
 
 def prep_dataset(fname, trackfile, ion_list=['H I'], region='trackbox'):
     """prepares the dataset for rendering by extracting box or sphere"""
@@ -54,84 +53,6 @@
 
     halo_center, halo_vcenter = get_halo_center(data_set, refine_box_center, \
                                         units = 'physical')
-
-<<<<<<< HEAD
-    #halo_center, halo_vcenter = 0.0, 0.0 
-=======
-    return all_data, refine_box, refine_width, halo_center, halo_vcenter
-
-def scale_lvec(lvec):
-    lvec[lvec > 0.] = (np.log10(lvec[lvec > 0.]) - 25.) / 8.
-    lvec[lvec < 0.] = (-1. * np.log10(-1.*lvec[lvec < 0.]) + 25.) / 8.
-    return lvec
-
-def prep_dataframe(all_data, refine_box, refine_width, field1, field2, \
-                        halo_center, halo_vcenter):
-    """ add fields to the dataset, create dataframe for rendering
-        The enzo fields x, y, z, temperature, density, cell_vol, cell_mass,
-        and metallicity will always be included, others will be included
-        if they are requested as fields. """
-
-    # obtain fields that we'll use no matter what the input fields.
-    density = all_data['density']
-    cell_mass = all_data['cell_volume'].in_units('kpc**3') * density.in_units('Msun / kpc**3')
-    cell_size = np.array(all_data["cell_volume"].in_units('kpc**3'))**(1./3.)
-
-    x = (all_data['x'].in_units('kpc')).ndarray_view()
-    y = (all_data['y'].in_units('kpc')).ndarray_view()
-    z = (all_data['z'].in_units('kpc')).ndarray_view()
-
-    x = x + cell_size * (np.random.rand(np.size(cell_size)) * 2. - 1.)
-    y = y + cell_size * (np.random.rand(np.size(cell_size)) * 2. - 1.)
-    z = z + cell_size * (np.random.rand(np.size(cell_size)) * 2. - 1.)
-    halo_center = np.array(halo_center) - np.array([np.min(x), np.min(y), np.min(z)])
-    x = x - np.min(x)
-    y = y - np.min(y)
-    z = z - np.min(z)
-    radius = ((x-halo_center[0])**2 + (y-halo_center[1])**2 + (z-halo_center[2])**2 )**0.5
-
-    density = np.log10(density)
-    temperature = np.log10(all_data['temperature'])
-    mass = np.log10(cell_mass)
-    phase = new_categorize_by_temp(temperature)
-    metal = new_categorize_by_metals(all_data['metallicity'])
-    frac = categorize_by_fraction(all_data['O_p5_ion_fraction'], all_data['temperature'])
-
-    # build data_frame with mandatory fields
-    data_frame = pd.DataFrame({'x':x, 'y':y, 'z':z, 'temperature':temperature, \
-                               'density':density, 'cell_mass': mass, 'radius':radius, \
-                               'phase':phase, 'metal':metal, 'frac':frac})
-    data_frame.phase = data_frame.phase.astype('category')
-    data_frame.metal = data_frame.metal.astype('category')
-    data_frame.frac  = data_frame.frac.astype('category')
-    print('there are ', len(data_frame['x']), ' cells in this region')
-
-    relative_velocity = ( (all_data['x-velocity'].in_units('km/s')-halo_vcenter[0])**2 \
-                        + (all_data['y-velocity'].in_units('km/s')-halo_vcenter[1])**2 \
-                        + (all_data['z-velocity'].in_units('km/s')-halo_vcenter[2])**2 )**0.5
-    data_frame['relative_velocity'] = relative_velocity
-
-    print("you have requested fields ", field1, field2)
-
-    if field1 not in data_frame.columns:    #  add those two fields
-        print("Did not find field 1 = "+field1+" in the dataframe, will add it.")
-        if field1 in logfields:
-            print("Field 1, "+field1+" is a log field.")
-            data_frame[field1] = np.log10(all_data[field1])
-        else:
-            data_frame[field1] = all_data[field1]
-            if ('vel' in field1): data_frame[field1] = all_data[field1].in_units('km/s')
-    if field2 not in data_frame.columns:
-        print("Did not find field 2 = "+field2+" in the dataframe, will add it.")
-        if field2 in logfields:
-            print("Field 2, "+field2+" is a log field.")
-            data_frame[field2] = np.log10(all_data[field2])
-        else:
-            data_frame[field2] = all_data[field2]
-            if ('vel' in field2): data_frame[field2] = all_data[field2].in_units('km/s')
-
-    return data_frame
->>>>>>> ded05340
 
     return all_data, refine_box, refine_width, halo_center, halo_vcenter
 
@@ -249,6 +170,9 @@
 
 
 
+
+
+
 # code below here is in storage for later use in building rorating movies.
 
 def cart2pol(x, y):
