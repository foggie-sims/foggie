import argparse
from argparse import Namespace

def parse_args():
    '''Parse command line arguments. Returns args object.
    NOTE: Need to move command-line argument parsing to separate file.'''

    parser = argparse.ArgumentParser()
    # Optional arguments:
    parser.add_argument('--refinement_level', metavar='refinement_level', type=int, action='store', \
                        help='Which refinement level should the uniform grid be? Default is the max within the region considered.')
    parser.set_defaults(refinement_level=None)
    
    parser.add_argument('--halo', metavar='halo', type=str, action='store', \
                        help='Which halo id? Default is 008508 (Tempest).')
    parser.set_defaults(halo="008508")
    
    parser.add_argument('--snapshot', metavar='snapshot', type=str, action='store', \
                        help='Which snapshot? Default is RD0042 (redshift 0).')
    parser.set_defaults(snapshot="RD0042")
    
    parser.add_argument('--run', metavar='run', type=str, action='store', \
                        help='Which run? Default is nref11c_nref9f.')
    parser.set_defaults(run="nref11c_nref9f")
    
    parser.add_argument('--output', metavar='output', type=str, action='store', \
                        help='Where do you want to write clump data? Default is ./output/clump_test')
    parser.set_defaults(output="./output/clump_test")
    
    parser.add_argument('--clump_min', metavar='clump_min', type=float, action='store', \
                        help='What should starting density cutoff be? Default is cgm density cutoff.')
    parser.set_defaults(clump_min=None)
    
    
    parser.add_argument('--clump_max', metavar='clump_max', type=float, action='store', \
                        help='What should ending density cutoff be? Default is the maximum in the region.')
    parser.set_defaults(clump_max=None)
    
    parser.add_argument('--step', metavar='step', type=float, action='store', \
                        help='By what factor should clump_min be incremented? Default is 2.')
    parser.set_defaults(step=2)
    
    parser.add_argument('--mask_disk', metavar='mask_disk', type=bool, action='store', \
                        help='Should the disk be masked out? Default is False')
    parser.set_defaults(mask_disk=False)
    
    parser.add_argument('--min_cells', metavar='min_cells', type=int, action='store', \
                        help='Minimum cells required to define a clump. Default is 20')
    parser.set_defaults(min_cells=20)


    parser.add_argument('--nthreads', metavar='nthreads', type=int, action='store', \
                        help='How many threads to run on? Defaults to num_cores-1.')
    parser.set_defaults(nthreads=None)
    
    parser.add_argument('--Nsubarrays', metavar='Nsubarrays', type=int, action='store', \
                        help='How many arrays do you want to split the ucg into? Defaults to 64.')
    parser.set_defaults(Nsubarrays=64)
    
    parser.add_argument('--clumping_field', metavar='clumping_field', type=str, action='store', \
                        help='What field do you want to define clumps on? Default is density.')
    parser.set_defaults(clumping_field="density")
    
    parser.add_argument('--clumping_field_type', metavar='clumping_field_type', type=str, action='store', \
                        help='What data type (gas, dm, stars) do you want to read for clumping_field? Default is gas.')
    parser.set_defaults(clumping_field_type="gas")      
    
    parser.add_argument('--only_save_leaves', metavar='only_save_leaves', type=bool, action='store', \
                        help='Set to True to only save leaf clumps. Default saves full parent hierarchy.')
    parser.set_defaults(only_save_leaves=False)  
    
    parser.add_argument('--code_dir', metavar='code_dir', type=str, action='store', \
                        help='Where is the foggie analysis directory?')
    parser.set_defaults(code_dir=None)  
    
    parser.add_argument('--data_dir', metavar='data_dir', type=str, action='store', \
                        help='Where are the simulation outputs?')
    parser.set_defaults(data_dir=None)  

    parser.add_argument('--include_diagonal_neighbors', metavar='include_diagonal_neighbors', type=bool, action='store', \
                        help='Include neighbors on the diagonal as well. Default is False.')
    parser.set_defaults(include_diagonal_neighbors=False) 
    
    parser.add_argument('--identify_disk', metavar='identify_disk', type=bool, action='store', \
                        help='Save a clump defining the disk with holes filled. Default is False.')
    parser.set_defaults(identify_disk=False) 
    
    parser.add_argument('--cgm_density_cut_type', metavar='cgm_density_cut_type', type=str, action='store', \
                        help='How do you want to define the CGM density cut? Options are ["comoving_density,"relative_density","cassis_cut"]. Default is "relative_density".')
    parser.set_defaults(cgm_density_cut_type="relative_density") 
    
    parser.add_argument('--cgm_density_factor', metavar='cgm_density_factor', type=float, action='store', \
                        help='By what additional factor should the CGM density cut be multiplied by? Default is 200 for relative_density, 0.2 for comoving_density, and 1 for cassis_cut.')
    parser.set_defaults(cgm_density_factor=None) 
    
    parser.add_argument('--max_void_size', metavar='max_void_size', type=int, action='store', \
                        help='If filling voids, what is the maximum cell size on the ucg you wish to fill? Set to 0 to not fill. Default is 2000 cells.')
    parser.set_defaults(max_void_size=0) 

    parser.add_argument('--max_disk_void_size', metavar='max_disk_void_size', type=int, action='store', \
                        help='If filling voids in the disk, what is the maximum cell size on the ucg you wish to fill? Set to 0 to not fill. Default is 2000 cells.')
    parser.set_defaults(max_disk_void_size=2000) 
    
    parser.add_argument('--max_disk_hole_size', metavar='max_disk_hole_size', type=int, action='store', \
                        help='The diameter of the dilation structure function in number of cells. Will roughly fill holes of this size or smaller. Set to 0 to not fill holes. Default is 25')
    parser.set_defaults(max_disk_hole_size=25)

    parser.add_argument('--closing_iterations', metavar='closing_iterations', type=int, action='store', \
                        help='How many closing iterations for filling. Default is 1.')
    parser.set_defaults(closing_iterations=5)
    
    parser.add_argument('--run_mc_parallel', metavar='run_mc_parallel', type=bool, action='store', \
                        help='Do you want to run the marching cubes algorithm in parallel? Incurs additional computational overhead, but may be faster with a large (>30) number of cores or for large datacubes. Default is False.')
    parser.set_defaults(run_mc_parallel=False) 

    parser.add_argument('--run_mapping_linearly', metavar='run_mapping_linearly', type=bool, action='store', \
                        help='Do you want to run the clump to cell id mapping without parallelization? Should generally be slower, but can be done while filling voids and holes. Default is False.')
    parser.set_defaults(run_mapping_linearly=False) 

    parser.add_argument('--system', metavar='system', type=str, action='store', \
                        help='Set the system to get data paths in get_run_loc_etc. Overrides --code_dir and --data_dir. Default is None.')
    parser.set_defaults(system=None) 

    parser.add_argument('--pwd', metavar='pwd', type=bool, action='store', \
                        help='Use pwd arguments in get_run_loc_etc. Default is False.')
    parser.set_defaults(pwd=False) 

    parser.add_argument('--forcepath', metavar='forcepath', type=bool, action='store', \
                        help='Use forcepath in get_run_loc_etc. Default is False.')
    parser.set_defaults(forcepath=False) 

    parser.add_argument('--cut_radius', metavar='cut_radius', type=float, action='store', \
                        help='Define a spherical cut region of this radius instead of using the full refine box. Default is None.')
    parser.set_defaults(cut_radius=None) 

    parser.add_argument('--skip_saving_clumps', metavar='skip_saving_clumps', type=bool, action='store', \
                        help='Set to True to not save the clumps to hdf5 files. Default is False.')
    parser.set_defaults(skip_saving_clumps=False) 

    parser.add_argument('--n_dilation_iterations', metavar='n_dilation_iterations', type=int, action='store', \
                        help='If greater than 0, the mask of each clump will be dilated this many times. Default is 0.')
    parser.set_defaults(n_dilation_iterations=0) 

    parser.add_argument('--n_cells_per_dilation', metavar='n_cells_per_dilation', type=int, action='store', \
                        help='If n_dilation_iterations>0, each iteration will dilate the clump by this many cells. Default is 1.')
    parser.set_defaults(n_cells_per_dilation=1)


    parser.add_argument('--use_cylindrical_connectivity_matrix', metavar='use_cylindrical_connectivity_matrix', type=bool, action='store', \
                        help='Use a cylindrical connectivy matrix (instead of spherical/square) for hole filling. Default is False.')
    parser.set_defaults(use_cylindrical_connectivity_matrix=False)


        
    parser.add_argument('--save_clumps_individually', metavar='save_clumps_individually', type=bool, action='store', \
                        help='If True will save each clump as an individual hdf5 file. Default is False.')
    parser.set_defaults(save_clumps_individually=False)


    args = parser.parse_args()

    return args



def get_default_args():
    """
    Return a Namespace object with the default values for the arguments
    defined in the parse_args function.
    """
    return Namespace(
        refinement_level=None,
        halo="008508",
        snapshot="RD0042",
        run="nref11c_nref9f",
        output="./output/clump_test",
        clump_min=None,
        clump_max=None,
        step=2,
        mask_disk=False,
        min_cells=20,
        nthreads=None,
        Nsubarrays=64,
        clumping_field="density",
        clumping_field_type="gas",
        only_save_leaves=False,
        code_dir=None,
        data_dir=None,
        include_diagonal_neighbors=False,
        identify_disk=False,
        cgm_density_cut_type="relative_density",
        cgm_density_factor=None,
        max_void_size=0,
        max_disk_void_size=2000,
        max_disk_hole_size=2000,
        run_mc_parallel=False,
        run_mapping_linearly=False,
        system=None,
        pwd=False,
        forcepath=False,
        cut_radius=None,
        skip_saving_clumps=False,
        n_dilation_iterations=0,
        n_cells_per_dilation=1,
        closing_iterations=1,

        use_cylindrical_connectivity_matrix=False,
<<<<<<< HEAD
        save_clumps_individually=False,
=======

>>>>>>> 65a9d9e9
    )<|MERGE_RESOLUTION|>--- conflicted
+++ resolved
@@ -1,213 +1,208 @@
-import argparse
-from argparse import Namespace
-
-def parse_args():
-    '''Parse command line arguments. Returns args object.
-    NOTE: Need to move command-line argument parsing to separate file.'''
-
-    parser = argparse.ArgumentParser()
-    # Optional arguments:
-    parser.add_argument('--refinement_level', metavar='refinement_level', type=int, action='store', \
-                        help='Which refinement level should the uniform grid be? Default is the max within the region considered.')
-    parser.set_defaults(refinement_level=None)
-    
-    parser.add_argument('--halo', metavar='halo', type=str, action='store', \
-                        help='Which halo id? Default is 008508 (Tempest).')
-    parser.set_defaults(halo="008508")
-    
-    parser.add_argument('--snapshot', metavar='snapshot', type=str, action='store', \
-                        help='Which snapshot? Default is RD0042 (redshift 0).')
-    parser.set_defaults(snapshot="RD0042")
-    
-    parser.add_argument('--run', metavar='run', type=str, action='store', \
-                        help='Which run? Default is nref11c_nref9f.')
-    parser.set_defaults(run="nref11c_nref9f")
-    
-    parser.add_argument('--output', metavar='output', type=str, action='store', \
-                        help='Where do you want to write clump data? Default is ./output/clump_test')
-    parser.set_defaults(output="./output/clump_test")
-    
-    parser.add_argument('--clump_min', metavar='clump_min', type=float, action='store', \
-                        help='What should starting density cutoff be? Default is cgm density cutoff.')
-    parser.set_defaults(clump_min=None)
-    
-    
-    parser.add_argument('--clump_max', metavar='clump_max', type=float, action='store', \
-                        help='What should ending density cutoff be? Default is the maximum in the region.')
-    parser.set_defaults(clump_max=None)
-    
-    parser.add_argument('--step', metavar='step', type=float, action='store', \
-                        help='By what factor should clump_min be incremented? Default is 2.')
-    parser.set_defaults(step=2)
-    
-    parser.add_argument('--mask_disk', metavar='mask_disk', type=bool, action='store', \
-                        help='Should the disk be masked out? Default is False')
-    parser.set_defaults(mask_disk=False)
-    
-    parser.add_argument('--min_cells', metavar='min_cells', type=int, action='store', \
-                        help='Minimum cells required to define a clump. Default is 20')
-    parser.set_defaults(min_cells=20)
-
-
-    parser.add_argument('--nthreads', metavar='nthreads', type=int, action='store', \
-                        help='How many threads to run on? Defaults to num_cores-1.')
-    parser.set_defaults(nthreads=None)
-    
-    parser.add_argument('--Nsubarrays', metavar='Nsubarrays', type=int, action='store', \
-                        help='How many arrays do you want to split the ucg into? Defaults to 64.')
-    parser.set_defaults(Nsubarrays=64)
-    
-    parser.add_argument('--clumping_field', metavar='clumping_field', type=str, action='store', \
-                        help='What field do you want to define clumps on? Default is density.')
-    parser.set_defaults(clumping_field="density")
-    
-    parser.add_argument('--clumping_field_type', metavar='clumping_field_type', type=str, action='store', \
-                        help='What data type (gas, dm, stars) do you want to read for clumping_field? Default is gas.')
-    parser.set_defaults(clumping_field_type="gas")      
-    
-    parser.add_argument('--only_save_leaves', metavar='only_save_leaves', type=bool, action='store', \
-                        help='Set to True to only save leaf clumps. Default saves full parent hierarchy.')
-    parser.set_defaults(only_save_leaves=False)  
-    
-    parser.add_argument('--code_dir', metavar='code_dir', type=str, action='store', \
-                        help='Where is the foggie analysis directory?')
-    parser.set_defaults(code_dir=None)  
-    
-    parser.add_argument('--data_dir', metavar='data_dir', type=str, action='store', \
-                        help='Where are the simulation outputs?')
-    parser.set_defaults(data_dir=None)  
-
-    parser.add_argument('--include_diagonal_neighbors', metavar='include_diagonal_neighbors', type=bool, action='store', \
-                        help='Include neighbors on the diagonal as well. Default is False.')
-    parser.set_defaults(include_diagonal_neighbors=False) 
-    
-    parser.add_argument('--identify_disk', metavar='identify_disk', type=bool, action='store', \
-                        help='Save a clump defining the disk with holes filled. Default is False.')
-    parser.set_defaults(identify_disk=False) 
-    
-    parser.add_argument('--cgm_density_cut_type', metavar='cgm_density_cut_type', type=str, action='store', \
-                        help='How do you want to define the CGM density cut? Options are ["comoving_density,"relative_density","cassis_cut"]. Default is "relative_density".')
-    parser.set_defaults(cgm_density_cut_type="relative_density") 
-    
-    parser.add_argument('--cgm_density_factor', metavar='cgm_density_factor', type=float, action='store', \
-                        help='By what additional factor should the CGM density cut be multiplied by? Default is 200 for relative_density, 0.2 for comoving_density, and 1 for cassis_cut.')
-    parser.set_defaults(cgm_density_factor=None) 
-    
-    parser.add_argument('--max_void_size', metavar='max_void_size', type=int, action='store', \
-                        help='If filling voids, what is the maximum cell size on the ucg you wish to fill? Set to 0 to not fill. Default is 2000 cells.')
-    parser.set_defaults(max_void_size=0) 
-
-    parser.add_argument('--max_disk_void_size', metavar='max_disk_void_size', type=int, action='store', \
-                        help='If filling voids in the disk, what is the maximum cell size on the ucg you wish to fill? Set to 0 to not fill. Default is 2000 cells.')
-    parser.set_defaults(max_disk_void_size=2000) 
-    
-    parser.add_argument('--max_disk_hole_size', metavar='max_disk_hole_size', type=int, action='store', \
-                        help='The diameter of the dilation structure function in number of cells. Will roughly fill holes of this size or smaller. Set to 0 to not fill holes. Default is 25')
-    parser.set_defaults(max_disk_hole_size=25)
-
-    parser.add_argument('--closing_iterations', metavar='closing_iterations', type=int, action='store', \
-                        help='How many closing iterations for filling. Default is 1.')
-    parser.set_defaults(closing_iterations=5)
-    
-    parser.add_argument('--run_mc_parallel', metavar='run_mc_parallel', type=bool, action='store', \
-                        help='Do you want to run the marching cubes algorithm in parallel? Incurs additional computational overhead, but may be faster with a large (>30) number of cores or for large datacubes. Default is False.')
-    parser.set_defaults(run_mc_parallel=False) 
-
-    parser.add_argument('--run_mapping_linearly', metavar='run_mapping_linearly', type=bool, action='store', \
-                        help='Do you want to run the clump to cell id mapping without parallelization? Should generally be slower, but can be done while filling voids and holes. Default is False.')
-    parser.set_defaults(run_mapping_linearly=False) 
-
-    parser.add_argument('--system', metavar='system', type=str, action='store', \
-                        help='Set the system to get data paths in get_run_loc_etc. Overrides --code_dir and --data_dir. Default is None.')
-    parser.set_defaults(system=None) 
-
-    parser.add_argument('--pwd', metavar='pwd', type=bool, action='store', \
-                        help='Use pwd arguments in get_run_loc_etc. Default is False.')
-    parser.set_defaults(pwd=False) 
-
-    parser.add_argument('--forcepath', metavar='forcepath', type=bool, action='store', \
-                        help='Use forcepath in get_run_loc_etc. Default is False.')
-    parser.set_defaults(forcepath=False) 
-
-    parser.add_argument('--cut_radius', metavar='cut_radius', type=float, action='store', \
-                        help='Define a spherical cut region of this radius instead of using the full refine box. Default is None.')
-    parser.set_defaults(cut_radius=None) 
-
-    parser.add_argument('--skip_saving_clumps', metavar='skip_saving_clumps', type=bool, action='store', \
-                        help='Set to True to not save the clumps to hdf5 files. Default is False.')
-    parser.set_defaults(skip_saving_clumps=False) 
-
-    parser.add_argument('--n_dilation_iterations', metavar='n_dilation_iterations', type=int, action='store', \
-                        help='If greater than 0, the mask of each clump will be dilated this many times. Default is 0.')
-    parser.set_defaults(n_dilation_iterations=0) 
-
-    parser.add_argument('--n_cells_per_dilation', metavar='n_cells_per_dilation', type=int, action='store', \
-                        help='If n_dilation_iterations>0, each iteration will dilate the clump by this many cells. Default is 1.')
-    parser.set_defaults(n_cells_per_dilation=1)
-
-
-    parser.add_argument('--use_cylindrical_connectivity_matrix', metavar='use_cylindrical_connectivity_matrix', type=bool, action='store', \
-                        help='Use a cylindrical connectivy matrix (instead of spherical/square) for hole filling. Default is False.')
-    parser.set_defaults(use_cylindrical_connectivity_matrix=False)
-
-
-        
-    parser.add_argument('--save_clumps_individually', metavar='save_clumps_individually', type=bool, action='store', \
-                        help='If True will save each clump as an individual hdf5 file. Default is False.')
-    parser.set_defaults(save_clumps_individually=False)
-
-
-    args = parser.parse_args()
-
-    return args
-
-
-
-def get_default_args():
-    """
-    Return a Namespace object with the default values for the arguments
-    defined in the parse_args function.
-    """
-    return Namespace(
-        refinement_level=None,
-        halo="008508",
-        snapshot="RD0042",
-        run="nref11c_nref9f",
-        output="./output/clump_test",
-        clump_min=None,
-        clump_max=None,
-        step=2,
-        mask_disk=False,
-        min_cells=20,
-        nthreads=None,
-        Nsubarrays=64,
-        clumping_field="density",
-        clumping_field_type="gas",
-        only_save_leaves=False,
-        code_dir=None,
-        data_dir=None,
-        include_diagonal_neighbors=False,
-        identify_disk=False,
-        cgm_density_cut_type="relative_density",
-        cgm_density_factor=None,
-        max_void_size=0,
-        max_disk_void_size=2000,
-        max_disk_hole_size=2000,
-        run_mc_parallel=False,
-        run_mapping_linearly=False,
-        system=None,
-        pwd=False,
-        forcepath=False,
-        cut_radius=None,
-        skip_saving_clumps=False,
-        n_dilation_iterations=0,
-        n_cells_per_dilation=1,
-        closing_iterations=1,
-
-        use_cylindrical_connectivity_matrix=False,
-<<<<<<< HEAD
-        save_clumps_individually=False,
-=======
-
->>>>>>> 65a9d9e9
+import argparse
+from argparse import Namespace
+
+def parse_args():
+    '''Parse command line arguments. Returns args object.
+    NOTE: Need to move command-line argument parsing to separate file.'''
+
+    parser = argparse.ArgumentParser()
+    # Optional arguments:
+    parser.add_argument('--refinement_level', metavar='refinement_level', type=int, action='store', \
+                        help='Which refinement level should the uniform grid be? Default is the max within the region considered.')
+    parser.set_defaults(refinement_level=None)
+    
+    parser.add_argument('--halo', metavar='halo', type=str, action='store', \
+                        help='Which halo id? Default is 008508 (Tempest).')
+    parser.set_defaults(halo="008508")
+    
+    parser.add_argument('--snapshot', metavar='snapshot', type=str, action='store', \
+                        help='Which snapshot? Default is RD0042 (redshift 0).')
+    parser.set_defaults(snapshot="RD0042")
+    
+    parser.add_argument('--run', metavar='run', type=str, action='store', \
+                        help='Which run? Default is nref11c_nref9f.')
+    parser.set_defaults(run="nref11c_nref9f")
+    
+    parser.add_argument('--output', metavar='output', type=str, action='store', \
+                        help='Where do you want to write clump data? Default is ./output/clump_test')
+    parser.set_defaults(output="./output/clump_test")
+    
+    parser.add_argument('--clump_min', metavar='clump_min', type=float, action='store', \
+                        help='What should starting density cutoff be? Default is cgm density cutoff.')
+    parser.set_defaults(clump_min=None)
+    
+    
+    parser.add_argument('--clump_max', metavar='clump_max', type=float, action='store', \
+                        help='What should ending density cutoff be? Default is the maximum in the region.')
+    parser.set_defaults(clump_max=None)
+    
+    parser.add_argument('--step', metavar='step', type=float, action='store', \
+                        help='By what factor should clump_min be incremented? Default is 2.')
+    parser.set_defaults(step=2)
+    
+    parser.add_argument('--mask_disk', metavar='mask_disk', type=bool, action='store', \
+                        help='Should the disk be masked out? Default is False')
+    parser.set_defaults(mask_disk=False)
+    
+    parser.add_argument('--min_cells', metavar='min_cells', type=int, action='store', \
+                        help='Minimum cells required to define a clump. Default is 20')
+    parser.set_defaults(min_cells=20)
+
+
+    parser.add_argument('--nthreads', metavar='nthreads', type=int, action='store', \
+                        help='How many threads to run on? Defaults to num_cores-1.')
+    parser.set_defaults(nthreads=None)
+    
+    parser.add_argument('--Nsubarrays', metavar='Nsubarrays', type=int, action='store', \
+                        help='How many arrays do you want to split the ucg into? Defaults to 64.')
+    parser.set_defaults(Nsubarrays=64)
+    
+    parser.add_argument('--clumping_field', metavar='clumping_field', type=str, action='store', \
+                        help='What field do you want to define clumps on? Default is density.')
+    parser.set_defaults(clumping_field="density")
+    
+    parser.add_argument('--clumping_field_type', metavar='clumping_field_type', type=str, action='store', \
+                        help='What data type (gas, dm, stars) do you want to read for clumping_field? Default is gas.')
+    parser.set_defaults(clumping_field_type="gas")      
+    
+    parser.add_argument('--only_save_leaves', metavar='only_save_leaves', type=bool, action='store', \
+                        help='Set to True to only save leaf clumps. Default saves full parent hierarchy.')
+    parser.set_defaults(only_save_leaves=False)  
+    
+    parser.add_argument('--code_dir', metavar='code_dir', type=str, action='store', \
+                        help='Where is the foggie analysis directory?')
+    parser.set_defaults(code_dir=None)  
+    
+    parser.add_argument('--data_dir', metavar='data_dir', type=str, action='store', \
+                        help='Where are the simulation outputs?')
+    parser.set_defaults(data_dir=None)  
+
+    parser.add_argument('--include_diagonal_neighbors', metavar='include_diagonal_neighbors', type=bool, action='store', \
+                        help='Include neighbors on the diagonal as well. Default is False.')
+    parser.set_defaults(include_diagonal_neighbors=False) 
+    
+    parser.add_argument('--identify_disk', metavar='identify_disk', type=bool, action='store', \
+                        help='Save a clump defining the disk with holes filled. Default is False.')
+    parser.set_defaults(identify_disk=False) 
+    
+    parser.add_argument('--cgm_density_cut_type', metavar='cgm_density_cut_type', type=str, action='store', \
+                        help='How do you want to define the CGM density cut? Options are ["comoving_density,"relative_density","cassis_cut"]. Default is "relative_density".')
+    parser.set_defaults(cgm_density_cut_type="relative_density") 
+    
+    parser.add_argument('--cgm_density_factor', metavar='cgm_density_factor', type=float, action='store', \
+                        help='By what additional factor should the CGM density cut be multiplied by? Default is 200 for relative_density, 0.2 for comoving_density, and 1 for cassis_cut.')
+    parser.set_defaults(cgm_density_factor=None) 
+    
+    parser.add_argument('--max_void_size', metavar='max_void_size', type=int, action='store', \
+                        help='If filling voids, what is the maximum cell size on the ucg you wish to fill? Set to 0 to not fill. Default is 2000 cells.')
+    parser.set_defaults(max_void_size=0) 
+
+    parser.add_argument('--max_disk_void_size', metavar='max_disk_void_size', type=int, action='store', \
+                        help='If filling voids in the disk, what is the maximum cell size on the ucg you wish to fill? Set to 0 to not fill. Default is 2000 cells.')
+    parser.set_defaults(max_disk_void_size=2000) 
+    
+    parser.add_argument('--max_disk_hole_size', metavar='max_disk_hole_size', type=int, action='store', \
+                        help='The diameter of the dilation structure function in number of cells. Will roughly fill holes of this size or smaller. Set to 0 to not fill holes. Default is 25')
+    parser.set_defaults(max_disk_hole_size=25)
+
+    parser.add_argument('--closing_iterations', metavar='closing_iterations', type=int, action='store', \
+                        help='How many closing iterations for filling. Default is 1.')
+    parser.set_defaults(closing_iterations=5)
+    
+    parser.add_argument('--run_mc_parallel', metavar='run_mc_parallel', type=bool, action='store', \
+                        help='Do you want to run the marching cubes algorithm in parallel? Incurs additional computational overhead, but may be faster with a large (>30) number of cores or for large datacubes. Default is False.')
+    parser.set_defaults(run_mc_parallel=False) 
+
+    parser.add_argument('--run_mapping_linearly', metavar='run_mapping_linearly', type=bool, action='store', \
+                        help='Do you want to run the clump to cell id mapping without parallelization? Should generally be slower, but can be done while filling voids and holes. Default is False.')
+    parser.set_defaults(run_mapping_linearly=False) 
+
+    parser.add_argument('--system', metavar='system', type=str, action='store', \
+                        help='Set the system to get data paths in get_run_loc_etc. Overrides --code_dir and --data_dir. Default is None.')
+    parser.set_defaults(system=None) 
+
+    parser.add_argument('--pwd', metavar='pwd', type=bool, action='store', \
+                        help='Use pwd arguments in get_run_loc_etc. Default is False.')
+    parser.set_defaults(pwd=False) 
+
+    parser.add_argument('--forcepath', metavar='forcepath', type=bool, action='store', \
+                        help='Use forcepath in get_run_loc_etc. Default is False.')
+    parser.set_defaults(forcepath=False) 
+
+    parser.add_argument('--cut_radius', metavar='cut_radius', type=float, action='store', \
+                        help='Define a spherical cut region of this radius instead of using the full refine box. Default is None.')
+    parser.set_defaults(cut_radius=None) 
+
+    parser.add_argument('--skip_saving_clumps', metavar='skip_saving_clumps', type=bool, action='store', \
+                        help='Set to True to not save the clumps to hdf5 files. Default is False.')
+    parser.set_defaults(skip_saving_clumps=False) 
+
+    parser.add_argument('--n_dilation_iterations', metavar='n_dilation_iterations', type=int, action='store', \
+                        help='If greater than 0, the mask of each clump will be dilated this many times. Default is 0.')
+    parser.set_defaults(n_dilation_iterations=0) 
+
+    parser.add_argument('--n_cells_per_dilation', metavar='n_cells_per_dilation', type=int, action='store', \
+                        help='If n_dilation_iterations>0, each iteration will dilate the clump by this many cells. Default is 1.')
+    parser.set_defaults(n_cells_per_dilation=1)
+
+
+    parser.add_argument('--use_cylindrical_connectivity_matrix', metavar='use_cylindrical_connectivity_matrix', type=bool, action='store', \
+                        help='Use a cylindrical connectivy matrix (instead of spherical/square) for hole filling. Default is False.')
+    parser.set_defaults(use_cylindrical_connectivity_matrix=False)
+
+
+        
+    parser.add_argument('--save_clumps_individually', metavar='save_clumps_individually', type=bool, action='store', \
+                        help='If True will save each clump as an individual hdf5 file. Default is False.')
+    parser.set_defaults(save_clumps_individually=False)
+
+
+    args = parser.parse_args()
+
+    return args
+
+
+
+def get_default_args():
+    """
+    Return a Namespace object with the default values for the arguments
+    defined in the parse_args function.
+    """
+    return Namespace(
+        refinement_level=None,
+        halo="008508",
+        snapshot="RD0042",
+        run="nref11c_nref9f",
+        output="./output/clump_test",
+        clump_min=None,
+        clump_max=None,
+        step=2,
+        mask_disk=False,
+        min_cells=20,
+        nthreads=None,
+        Nsubarrays=64,
+        clumping_field="density",
+        clumping_field_type="gas",
+        only_save_leaves=False,
+        code_dir=None,
+        data_dir=None,
+        include_diagonal_neighbors=False,
+        identify_disk=False,
+        cgm_density_cut_type="relative_density",
+        cgm_density_factor=None,
+        max_void_size=0,
+        max_disk_void_size=2000,
+        max_disk_hole_size=2000,
+        run_mc_parallel=False,
+        run_mapping_linearly=False,
+        system=None,
+        pwd=False,
+        forcepath=False,
+        cut_radius=None,
+        skip_saving_clumps=False,
+        n_dilation_iterations=0,
+        n_cells_per_dilation=1,
+        closing_iterations=1,
+        use_cylindrical_connectivity_matrix=False,
+        save_clumps_individually=False,
     )