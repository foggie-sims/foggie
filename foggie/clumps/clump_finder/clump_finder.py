--- conflicted
+++ resolved
@@ -1020,32 +1020,12 @@
     print("Clump_min is set to",args.clump_min)
    
     
-<<<<<<< HEAD
     if args.clump_min is None:
         args.clump_min = args.step * cut_region[args.clumping_field][cut_region[args.clumping_field]>0].min()
         print("Clump min set to",args.clump_min)
     if args.clump_max is None:
         args.clump_max = cut_region[args.clumping_field].max()
         print("Clump max set to",args.clump_max)
-=======
-    if args.clump_min is None or args.clump_max is None:
-        current_time = ds.current_time.in_units('Myr').v
-        if (current_time<=8656.88):
-            density_cut_factor = 1.
-        elif (current_time<=10787.12):
-            density_cut_factor = 1. - 0.9*(current_time-8656.88)/2130.24
-        else:
-            density_cut_factor = 0.1
-
-
-
-        sphere = ds.sphere(center=ds.halo_center_kpc, radius=(60, 'kpc'))
-
-        sph_ism = sphere.cut_region("obj["+str(args.clumping_field)+"] > %.3e" % (density_cut_factor * cgm_density_max))
-        if args.clump_min is None: args.clump_min = sph_ism[args.clumping_field].min()
-        if args.clump_max is None: args.clump_max = sph_ism[args.clumping_field].max()
-
->>>>>>> 65a9d9e9
 
 
 
