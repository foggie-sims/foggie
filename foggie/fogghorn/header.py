#!/usr/bin/env python3

"""

    Filename :   header.py
    Notes :      Header file for importing packages/modules and declaring global variables required for working with FOGGIE code.
    Authors :    Ayan,
    Created: 06-12-24
    Last modified: 06-12-24 by Ayan

"""

from __future__ import print_function

import numpy as np
import argparse
import os
import copy
import time
from datetime import datetime, timedelta

import matplotlib
#matplotlib.use('agg') # Ayan commented this out because it was leading to weird errors while running in ipython
import matplotlib.pyplot as plt

from numpy.polynomial import Polynomial
import multiprocessing as multi
from pathlib import Path
import pandas as pd
from uncertainties import ufloat, unumpy
import seaborn as sns
<<<<<<< HEAD
from mpi4py import MPI
=======
import scipy
>>>>>>> 4e8dbcfa

from astropy.table import Table
from astropy.io import ascii

import datashader as dsh
from datashader.utils import export_image
from datashader import transfer_functions as dstf
datashader_ver = float(dsh.__version__.split('.')[1])
if datashader_ver > 11: from datashader.mpl_ext import dsshow

import yt
from yt.units import *
from yt import YTArray
from yt.data_objects.particle_filters import add_particle_filter

from foggie.utils.consistency import *
from foggie.utils.get_refine_box import get_refine_box
from foggie.utils.get_halo_center import get_halo_center
from foggie.utils.get_proper_box_size import get_proper_box_size
from foggie.utils.get_run_loc_etc import get_run_loc_etc
from foggie.utils.yt_fields import *
from foggie.utils.foggie_load import *
from foggie.utils.analysis_utils import *

import warnings
warnings.filterwarnings("ignore")

from feedback_plots import *
from population_plots import *
from star_formation_plots import *
from visualization_plots import *
from resolved_metallicity_plots import *
from halo_info_table import *

# global variables that should be accessible throughout
# if you add a function to any of the following scripts, add the function name below
sf_plots = ['young_stars_density_projection', 'KS_relation']
fb_plots = ['outflow_rates']
vis_plots = ['gas_density_projection', 'gas_metallicity_projection', 'edge_visualizations']
metal_plots = ['gas_metallicity_resolved_MZR', 'gas_metallicity_histogram', 'gas_metallicity_radial_profile']
pop_plots = ['plot_SFMS', 'plot_SMHM', 'plot_MZR']
<|MERGE_RESOLUTION|>--- conflicted
+++ resolved
@@ -17,7 +17,6 @@
 import os
 import copy
 import time
-from datetime import datetime, timedelta
 
 import matplotlib
 #matplotlib.use('agg') # Ayan commented this out because it was leading to weird errors while running in ipython
@@ -27,13 +26,10 @@
 import multiprocessing as multi
 from pathlib import Path
 import pandas as pd
-from uncertainties import ufloat, unumpy
 import seaborn as sns
-<<<<<<< HEAD
 from mpi4py import MPI
-=======
 import scipy
->>>>>>> 4e8dbcfa
+import subprocess
 
 from astropy.table import Table
 from astropy.io import ascii
@@ -61,6 +57,8 @@
 import warnings
 warnings.filterwarnings("ignore")
 
+from datetime import datetime, timedelta
+
 from feedback_plots import *
 from population_plots import *
 from star_formation_plots import *
