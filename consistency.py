--- conflicted
+++ resolved
@@ -24,7 +24,7 @@
                    b'low':'purple',
                    b'poor':'salmon'}
 
-species_dict =  {'CIII':'C_p2_number_density', 
+species_dict =  {'CIII':'C_p2_number_density',
                  'CIV':'C_p3_number_density',
                  'HI':'H_p0_number_density',
                  'MgII':'Mg_p1_number_density',
@@ -39,14 +39,9 @@
                       b'med':'orange',
                       b'high':'red'}
 
-<<<<<<< HEAD
 discrete_cmap = mpl.colors.ListedColormap(['#565656','#4daf4a',"#d73027","#984ea3","#ffe34d",'#4575b4','darkorange'])
 
 density_color_map = sns.blend_palette(("black","#984ea3","#d73027","darkorange","#ffe34d","#4daf4a","white"), n_colors=60, as_cmap=True)
-=======
-density_color_map = sns.blend_palette(("black","#984ea3","#d73027","darkorange",
-                    "#ffe34d","#4daf4a","white"), n_colors=60, as_cmap=True)
->>>>>>> 4f44d53e
 density_proj_min = 5e-2  ## msun / pc^2
 density_proj_max = 1e4
 density_slc_min = 5e-7  ## msun / pc^3
